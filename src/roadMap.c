--- conflicted
+++ resolved
@@ -198,11 +198,7 @@
 			nextAnnotation++;
 		}
 	}
-	velvetLog("%d roadmaps read\n", sequenceCount);
-
-<<<<<<< HEAD
-=======
-	velvetLog("%li roadmaps reads\n", (long) rdmapIndex);
+	velvetLog("%li roadmaps read\n", (long)sequenceCount);
 
 	fclose(file);
 	free(line);
@@ -325,7 +321,6 @@
 
 	velvetLog("%li roadmaps references\n", (long) rdmapIndex);
 
->>>>>>> 43a488c8
 #ifdef OPENMP
 	free(annotationOffset);
 #endif
