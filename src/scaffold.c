/*
Copyright 2007, 2008 Daniel Zerbino (zerbino@ebi.ac.uk)

    This file is part of Velvet.

    Velvet is free software; you can redistribute it and/or modify
    it under the terms of the GNU General Public License as published by
    the Free Software Foundation; either version 2 of the License, or
    (at your option) any later version.

    Velvet is distributed in the hope that it will be useful,
    but WITHOUT ANY WARRANTY; without even the implied warranty of
    MERCHANTABILITY or FITNESS FOR A PARTICULAR PURPOSE.  See the
    GNU General Public License for more details.

    You should have received a copy of the GNU General Public License
    along with Velvet; if not, write to the Free Software
    Foundation, Inc., 51 Franklin St, Fifth Floor, Boston, MA  02110-1301  USA

*/
#include <stdlib.h>
#include <stdio.h>
#include <time.h>
#include <math.h>
#include <sys/time.h>
 
#ifdef OPENMP
#include <omp.h>
#endif

#include "globals.h"
#include "graph.h"
#include "concatenatedGraph.h"
#include "recycleBin.h"
#include "locallyCorrectedGraph.h"
#include "passageMarker.h"
#include "readSet.h"
#include "utility.h"
#include "scaffold.h"

#define BLOCK_SIZE  100000
#define LN2 1.4

typedef struct readOccurence_st ReadOccurence;
static double paired_exp_fraction = 0.1;

struct connection_st {
	Node *destination;
	Connection *right;
	Connection *left;
	Connection *twin;
	float distance;
	float variance;
	IDnum direct_count;
	IDnum paired_count;
}  ATTRIBUTE_PACKED;

struct readOccurence_st {
	IDnum position;
	IDnum offset;
	IDnum nodeID;
}  ATTRIBUTE_PACKED;

// Global params
static IDnum UNRELIABLE_CONNECTION_CUTOFF = 5;

// Global pointers
static Graph *graph;
static Connection **scaffold = NULL;
static RecycleBin *connectionMemory = NULL;
static boolean estimated[CATEGORIES + 1];

#ifdef OPENMP

#define READS_PER_LOCK 32


/* Array of reads locks */
static omp_lock_t *readsLocks = NULL;
/* Array of per-node locks */
static omp_lock_t *nodeLocks = NULL;

static void
createReadsLocks()
{
	Coordinate nbLocks;
	Coordinate lockIndex;

	if (readsLocks)
		free (readsLocks);
	nbLocks = 1 + sequenceCount(graph) / READS_PER_LOCK;
	readsLocks = mallocOrExit(nbLocks, omp_lock_t);

	#pragma omp parallel for
	for (lockIndex = 0; lockIndex < nbLocks; lockIndex++)
		omp_init_lock(readsLocks + lockIndex);
}

static inline void lockRead(IDnum readID)
{
	omp_set_lock (readsLocks + readID / READS_PER_LOCK);
}

static inline void unLockRead(IDnum readID)
{
	omp_unset_lock (readsLocks + readID / READS_PER_LOCK);
}

static void
createNodeLocks(Graph *graph)
{
	IDnum nbNodes;
	IDnum nodeIndex;

	nbNodes = nodeCount(graph) + 1;
	if (nodeLocks)
		free (nodeLocks);
	nodeLocks = mallocOrExit(nbNodes, omp_lock_t);

	#pragma omp parallel for
	for (nodeIndex = 0; nodeIndex < nbNodes; nodeIndex++)
		omp_init_lock(nodeLocks + nodeIndex);
}

/* Tries to avoid deadlocking */
static inline void lockTwoNodes(IDnum nodeID, IDnum node2ID)
{
	if (nodeID < 0)
		nodeID = -nodeID;
	if (node2ID < 0)
		node2ID = -node2ID;

	/* Lock lowest ID first to avoid deadlocks */
	if (nodeID < node2ID)
	{
		omp_set_lock (nodeLocks + nodeID);
		omp_set_lock (nodeLocks + node2ID);
	}
	else
	{
		omp_set_lock (nodeLocks + node2ID);
		omp_set_lock (nodeLocks + nodeID);
	}
}

static inline void unLockTwoNodes(IDnum nodeID, IDnum node2ID)
{
	if (nodeID < 0)
		nodeID = -nodeID;
	if (node2ID < 0)
		node2ID = -node2ID;

	omp_unset_lock (nodeLocks + nodeID);
	omp_unset_lock (nodeLocks + node2ID);
}
#endif

static Connection *allocateConnection()
{
	Connection *connect;
#ifdef OPENMP
#pragma omp critical
	{
#endif
	if (connectionMemory == NULL)
		connectionMemory =
		    newRecycleBin(sizeof(Connection), BLOCK_SIZE);

	connect = allocatePointer(connectionMemory);
#ifdef OPENMP
	}
#endif
	connect->destination = NULL;
	return connect;
}

static void deallocateConnection(Connection * connect)
{
	deallocatePointer(connectionMemory, connect);
}

Node * getConnectionDestination(Connection * connect) {
	return connect->destination;
}

Connection * getNextConnection(Connection * connect) {
	return connect->right;
}

Connection * getTwinConnection(Connection * connect) {
	return connect->twin;
}

Coordinate getConnectionDistance(Connection * connect) {
	return (Coordinate) connect->distance;
}

double getConnectionVariance(Connection * connect) {
	return connect->variance;
}

IDnum getConnectionDirectCount(Connection * connect) {
	return connect->direct_count;
}

IDnum getConnectionPairedCount(Connection * connect) {
	return connect->paired_count;
}

Connection * getConnection(Node * node) {
	return scaffold[getNodeID(node) + nodeCount(graph)];
}

void incrementConnectionDistance(Connection * connect, Coordinate increment) {
	connect->distance += increment;
}

static double norm(double X)
{
	return 0.4 * exp(-X * X / 2);
}

static double normInt(double X, double Y)
{
	return (erf(0.7 * Y) - erf(0.7 * X)) / 2;
}

static IDnum expectedNumberOfConnections(IDnum IDA, Connection * connect,
					 IDnum ** counts, Category cat)
{
	Node *A = getNodeInGraph(graph, IDA);
	Node *B = connect->destination;
	double left, middle, right;
	Coordinate longLength, shortLength, D;
	IDnum longCount;
	double M, N, O, P;
	Coordinate mu = getInsertLength(graph, cat);
	double sigma = sqrt(getInsertLength_var(graph, cat));
	double result;

	if (mu <= 0)
		return 0;

	if (getNodeLength(A) < getNodeLength(B)) {
		longLength = getNodeLength(B);
		shortLength = getNodeLength(A);
		longCount = counts[cat][getNodeID(B) + nodeCount(graph)];
	} else {
		longLength = getNodeLength(A);
		shortLength = getNodeLength(B);
		longCount = counts[cat][IDA + nodeCount(graph)];
	}

	D = getConnectionDistance(connect) - (longLength + shortLength) / 2;

	M = (D - mu) / sigma;
	N = (D + shortLength - mu) / sigma;
	O = (D + longLength - mu) / sigma;
	P = (D + shortLength + longLength - mu) / sigma;

	left = ((norm(M) - norm(N)) - M * normInt(M, N)) * sigma;
	middle = shortLength * normInt(N, O);
	right = ((norm(O) - norm(P)) - P * normInt(O, P)) * (-sigma);

	result = (longCount * (left + middle + right)) / longLength;

	if (result > 0)
		return (IDnum) result;
	else
		return 0;
}

void destroyConnection(Connection * connect, IDnum nodeID)
{
	Connection *previous, *next;

	//velvetLog("Destroying connection from %li to %li\n", nodeID, getNodeID(connect->destination));

	if (connect == NULL)
		return;

	previous = connect->left;
	next = connect->right;

	if (previous != NULL)
		previous->right = next;
	if (next != NULL)
		next->left = previous;

	if (scaffold[nodeID + nodeCount(graph)] == connect)
		scaffold[nodeID + nodeCount(graph)] = next;

	if (connect->twin != NULL) {
		connect->twin->twin = NULL;
		destroyConnection(connect->twin,
				  getNodeID(connect->destination));
	}

	deallocateConnection(connect);
}

static boolean testConnection(IDnum IDA, Connection * connect,
			      IDnum ** counts)
{
	IDnum total = 0;
	Category cat;

	// Spare unique -> undetermined node connections
	if (!getUniqueness(connect->destination))
		return true;

	// Destroy tenuous connections
	if (connect->paired_count + connect->direct_count <
	    UNRELIABLE_CONNECTION_CUTOFF)
		return false;

	for (cat = 0; cat <= CATEGORIES; cat++)
		total +=
		    expectedNumberOfConnections(IDA, connect, counts, cat);

	// Remove inconsistent connections
	return connect->paired_count >= total * paired_exp_fraction;
}

static IDnum *computeReadToNodeCounts(Coordinate *totalCount)
{
	IDnum nodeIndex;
	IDnum maxNodeIndex = 2 * nodeCount(graph) + 1;
	IDnum maxReadIndex = sequenceCount(graph) + 1;
	IDnum *readNodeCounts = callocOrExit(maxReadIndex, IDnum);
	unsigned char *readMarker = callocOrExit(1 + maxReadIndex / 8, unsigned char);
	Coordinate total = 0;

	velvetLog("Computing read to node mapping array sizes\n");

#ifdef OPENMP
	#pragma omp parallel for reduction(+:total)
#endif
	for (nodeIndex = 0; nodeIndex < maxNodeIndex; nodeIndex++) {
		Node *node;
		ShortReadMarker *nodeArray;
		IDnum nodeReadCount;
		IDnum readIndex;

		node = getNodeInGraph(graph, nodeIndex - nodeCount(graph));
		if (node == NULL)
			continue;
		nodeArray = getNodeReads(node, graph);
		nodeReadCount = getNodeReadCount(node, graph);

		// Short reads
		for (readIndex = 0; readIndex < nodeReadCount; readIndex++) {
			ShortReadMarker *shortMarker;
			IDnum readID;

			shortMarker = getShortReadMarkerAtIndex(nodeArray,
								readIndex);
			readID = getShortReadMarkerID(shortMarker);
#ifdef OPENMP
			#pragma omp atomic
#endif
			readNodeCounts[readID]++;
			total++;
		}
	}
<<<<<<< HEAD

	for (nodeIndex = 0; nodeIndex < maxNodeIndex; nodeIndex++) {
		Node *node;
		PassageMarkerI marker;

=======

	for (nodeIndex = 0; nodeIndex < maxNodeIndex; nodeIndex++) {
		Node *node;
		PassageMarkerI marker;

>>>>>>> 8ef38b1d
		node = getNodeInGraph(graph, nodeIndex - nodeCount(graph));
		if (node == NULL)
			continue;
		// Long reads
		for (marker = getMarker(node); marker != NULL_IDX;
		     marker = getNextInNode(marker)) {
			IDnum readIndex = getPassageMarkerSequenceID(marker);;

			if (readIndex < 0)
				continue;

			const unsigned int idx = readIndex / 8;
			const unsigned int mask = 1 << (readIndex & 7);
			if (readMarker[idx] & mask)
				continue;

			readNodeCounts[readIndex]++;
			total++;
			readMarker[idx] |= mask;
		}

		// Clean up marker array
		for (marker = getMarker(node); marker != NULL_IDX;
		     marker = getNextInNode(marker)) {
			IDnum readIndex = getPassageMarkerSequenceID(marker);
			if (readIndex > 0)
				// No need to go bit-wise
				readMarker[readIndex / 8] = 0;
		}
	}

	*totalCount = total;
	free(readMarker);
	return readNodeCounts;
}

static ReadOccurence **allocateReadToNodeTables(IDnum * readNodeCounts,
						Coordinate totalCount,
						ReadOccurence **readNodesArray)
{
	Coordinate offset = 0;
	IDnum readIndex;
	IDnum maxReadIndex = sequenceCount(graph) + 1;
	ReadOccurence **readNodes = callocOrExit(maxReadIndex, ReadOccurence *);
	*readNodesArray = callocOrExit(totalCount, ReadOccurence);

	for (readIndex = 1; readIndex < maxReadIndex; readIndex++) {
		if (readNodeCounts[readIndex] != 0) {
			readNodes[readIndex] = *readNodesArray + offset;
			offset += readNodeCounts[readIndex];
			readNodeCounts[readIndex] = 0;
		}
	}

	return readNodes;
}

static void computePartialReadToNodeMappingShort(IDnum nodeID,
						 ReadOccurence ** readNodes,
						 IDnum * readNodeCounts)
{
	ShortReadMarker *shortMarker;
	IDnum index, readIndex;
	ReadOccurence *readArray, *readOccurence;
	Node *node = getNodeInGraph(graph, nodeID);
	ShortReadMarker *nodeArray = getNodeReads(node, graph);
	IDnum nodeReadCount = getNodeReadCount(node, graph);

	for (index = 0; index < nodeReadCount; index++) {
		shortMarker = getShortReadMarkerAtIndex(nodeArray, index);
		readIndex = getShortReadMarkerID(shortMarker);
		readArray = readNodes[readIndex];
#ifdef OPENMP
		lockRead(readIndex);
#endif
		readOccurence = &readArray[readNodeCounts[readIndex]];
		readOccurence->nodeID = nodeID;
		readOccurence->position =
		    getShortReadMarkerPosition(shortMarker);
		readOccurence->offset =
		    getShortReadMarkerOffset(shortMarker);
		readNodeCounts[readIndex]++;
#ifdef OPENMP
		unLockRead(readIndex);
#endif
	}
}

static void computePartialReadToNodeMappingLong(IDnum nodeID,
						ReadOccurence ** readNodes,
						IDnum * readNodeCounts,
						unsigned char *readMarker,
						ReadSet * reads)
{
	IDnum readIndex;
	ReadOccurence *readArray, *readOccurence;
	Node *node = getNodeInGraph(graph, nodeID);
	PassageMarkerI marker;

	for (marker = getMarker(node); marker != NULL_IDX;
	     marker = getNextInNode(marker)) {
		readIndex = getPassageMarkerSequenceID(marker);
		if (readIndex <= 0 || reads->categories[readIndex - 1] == REFERENCE)
			continue;

		const unsigned int idx = readIndex / 8;
		const unsigned int mask = 1 << (readIndex & 7);
		if (readMarker[idx] & mask) {
			readArray = readNodes[readIndex];
			readOccurence =
			    &readArray[readNodeCounts[readIndex] - 1];
			readOccurence->position = -1;
			readOccurence->offset = -1;
		} else {
			readArray = readNodes[readIndex];
			readOccurence =
			    &readArray[readNodeCounts[readIndex]];
			readOccurence->nodeID = nodeID;
			readOccurence->position = getStartOffset(marker);
			readOccurence->offset =
			    getPassageMarkerStart(marker);
			readNodeCounts[readIndex]++;
			readMarker[idx] |= mask;
		}
	}

	for (marker = getMarker(node); marker != NULL_IDX;
	     marker = getNextInNode(marker)) {
		readIndex = getPassageMarkerSequenceID(marker);
		if (readIndex > 0)
			// No need to go bit-wise
			readMarker[readIndex / 8] = 0;
	}
}

static ReadOccurence **computeReadToNodeMappings(IDnum * readNodeCounts,
						 ReadSet * reads,
						 Coordinate totalCount,
						 ReadOccurence **readNodesArray)
{
	unsigned char *readMarker;
	IDnum nodeID;
	IDnum nodes = nodeCount(graph);
	ReadOccurence **readNodes = allocateReadToNodeTables(readNodeCounts,
							     totalCount,
							     readNodesArray);

	velvetLog("Computing read to node mappings\n");

#ifdef OPENMP
	createReadsLocks();
	#pragma omp parallel for
#endif
	for (nodeID = -nodes; nodeID <= nodes; nodeID++)
		if (nodeID != 0 && getNodeInGraph(graph, nodeID))
			computePartialReadToNodeMappingShort(nodeID, readNodes,
							     readNodeCounts);

#ifdef OPENMP
	free(readsLocks);
	readsLocks = NULL;
#endif

	readMarker = callocOrExit(1 + sequenceCount(graph) / 8, unsigned char);
	for (nodeID = -nodes; nodeID <= nodes; nodeID++)
		if (nodeID != 0 && getNodeInGraph(graph, nodeID))
			computePartialReadToNodeMappingLong(nodeID, readNodes,
							    readNodeCounts,
							    readMarker,
							    reads);

	free(readMarker);
	return readNodes;
}

static unsigned char * countCoOccurences(IDnum * coOccurencesCount,
					 ReadOccurence ** readNodes,
					 IDnum * readNodeCounts,
					 IDnum * readPairs,
					 Category * cats)
{
	IDnum readIndex, readPairIndex;
	IDnum readNodeCount;
	IDnum readOccurenceIndex, readPairOccurenceIndex;
	ReadOccurence * readOccurence, *readPairOccurence;
	unsigned char *interestingReads = callocOrExit(1 + sequenceCount(graph) / 8, unsigned char);
	Category libID;

	for (libID = 0; libID < CATEGORIES + 1; libID++)
		coOccurencesCount[libID] = 0;

	for (readIndex = 0; readIndex < sequenceCount(graph); readIndex++) {
		// Eliminating dodgy, unpaired, already counted or user-specified reads
		if ( readPairs[readIndex] < readIndex
		    || getInsertLength(graph, cats[readIndex]) > -1)
			continue;

		// Check for co-occurence
		// We know that for each read the read occurences are ordered by increasing node ID
		// Therefore one list is followed by increasing index, whereas the other is followed 
		// by decreasing index
		libID = cats[readIndex] / 2;
		readPairIndex = readPairs[readIndex];
		
		readOccurenceIndex = 0;
		readOccurence = readNodes[readIndex + 1];
		readNodeCount = readNodeCounts[readIndex + 1];

		readPairOccurenceIndex = readNodeCounts[readPairIndex + 1] - 1;
		readPairOccurence = &(readNodes[readPairIndex + 1][readPairOccurenceIndex]);

		while (readOccurenceIndex < readNodeCount && readPairOccurenceIndex >= 0) {
			if (readOccurence->nodeID == -readPairOccurence->nodeID) {
				if (readOccurence->position > 0 && readPairOccurence->position > 0) {
					coOccurencesCount[libID]++;
					interestingReads[readIndex / 8] |= 1 << (readIndex & 7);
					break;
				} else {
					readOccurence++;
					readOccurenceIndex++;	
					readPairOccurence--;
					readPairOccurenceIndex--;	
				}
			} else if (readOccurence->nodeID < -readPairOccurence->nodeID) {
				readOccurence++;
				readOccurenceIndex++;	
			} else {
				readPairOccurence--;
				readPairOccurenceIndex--;	
			}
		}
	}

	return interestingReads;
}

static void measureCoOccurences(IDnum ** coOccurences,
				unsigned char * interestingReads,
				ReadOccurence ** readNodes,
				IDnum * readNodeCounts,
				IDnum * readPairs,
				Category * cats)
{
	IDnum coOccurencesIndex[CATEGORIES + 1];
	IDnum observationIndex;
	IDnum readIndex, readPairIndex;
	IDnum readNodeCount;
	IDnum readOccurenceIndex, readPairOccurenceIndex;
	ReadOccurence * readOccurence, *readPairOccurence;
	Category libID;

	for (libID = 0; libID < CATEGORIES + 1; libID++)
		coOccurencesIndex[libID] = 0;

	for (readIndex = 0; readIndex < sequenceCount(graph); readIndex++) {
		// Eliminating dodgy, unpaired, already counted or user-specified reads
		if (!(interestingReads[readIndex / 8] & (1 << (readIndex & 7))))
			continue;
		
		// Find co-occurence
		// We know that for each read the read occurences are ordered by increasing node ID
		libID = cats[readIndex]/2;
		readPairIndex = readPairs[readIndex];	
		observationIndex = coOccurencesIndex[libID];
		
		readOccurence = readNodes[readIndex + 1];
		readOccurenceIndex = 0;
		readNodeCount = readNodeCounts[readIndex + 1];

		readPairOccurenceIndex = readNodeCounts[readPairIndex + 1] - 1;
		readPairOccurence = &(readNodes[readPairIndex + 1][readPairOccurenceIndex]);

		while (readOccurenceIndex < readNodeCount && readPairOccurenceIndex >= 0) {
			if (readOccurence->nodeID == -readPairOccurence->nodeID) {
				if (readOccurence->position > 0 && readPairOccurence->position > 0) {
					coOccurences[libID][observationIndex] = 
					      getNodeLength(getNodeInGraph(graph, readOccurence->nodeID))
					      + getWordLength(graph) - 1
					      - (readOccurence->position - readOccurence->offset)	
					      - (readPairOccurence->position - readPairOccurence->offset);
					coOccurencesIndex[libID]++;
					break;
				} else {
					readOccurence++;
					readOccurenceIndex++;	
					readPairOccurence--;
					readPairOccurenceIndex--;	
				}
			} else if (readOccurence->nodeID < -readPairOccurence->nodeID) {
				readOccurence++;
				readOccurenceIndex++;	
			} else {
				readPairOccurence--;
				readPairOccurenceIndex--;	
			}
		}
	}
}

int compareReadOccurences(const void *A, const void * B) {
	IDnum * cA = (IDnum *) A;
	IDnum * cB = (IDnum *) B;

	if (*cA > *cB)
		return 1;
	if (*cA == *cB)
		return 0;
	return -1;	
}

static void estimateLibraryInsertLength(IDnum * coOccurences, IDnum coOccurencesCount, Category libID) {
	Coordinate median, variance;
	IDnum index;
	int counter = 0;
	qsort(coOccurences, coOccurencesCount, sizeof(IDnum), compareReadOccurences);

	median = coOccurences[coOccurencesCount / 2];

	// Modified variance around the median (proxy for expected value) 
	// interval censoring
	variance = 0;
	for (index = 0; index < coOccurencesCount; index++) {
		if (coOccurences[index] > 0 && coOccurences[index] < 5 * median) {
			variance += (coOccurences[index] - median) * (coOccurences[index] - median);
			counter++;
		}
	}
	if (counter) 
		variance /= counter;
	else {
		variance = 0;
		for (index = 0; index < coOccurencesCount; index++)
			variance += (coOccurences[index] - median) * (coOccurences[index] - median);
		variance /= coOccurencesCount;
	}
	
	// To avoid subsequent divisions by zero
	if (variance == 0)
		variance = 1;

	velvetLog("Paired-end library %i has length: %lli, sample standard deviation: %lli\n", libID + 1, (long long) median, (long long) sqrt(variance));
	setInsertLengths(graph, libID, median, sqrt(variance));
	estimated[libID] = true;
}

static void estimateLibraryInsertLengths(IDnum ** coOccurences, IDnum * coOccurencesCounts) {
	Category libID;

	for (libID = 0; libID < CATEGORIES + 1; libID++)
		estimated[libID] = false;

	for (libID = 0; libID < CATEGORIES + 1; libID++)
		if (coOccurencesCounts[libID] > 0)
			estimateLibraryInsertLength(coOccurences[libID], coOccurencesCounts[libID], libID);
}

static void estimateMissingInsertLengths(ReadOccurence ** readNodes, IDnum * readNodeCounts, IDnum * readPairs, Category * cats) {
	IDnum * coOccurences[CATEGORIES + 1];
	IDnum coOccurencesCounts[CATEGORIES + 1]; 
	Category libID;

	velvetLog("Estimating library insert lengths...\n");

	unsigned char * interestingReads = countCoOccurences(coOccurencesCounts, readNodes, readNodeCounts, readPairs, cats);

	for (libID = 0; libID < CATEGORIES + 1; libID++)
		coOccurences[libID] = callocOrExit(coOccurencesCounts[libID], IDnum);

	measureCoOccurences(coOccurences, interestingReads, readNodes, readNodeCounts, readPairs, cats);
	estimateLibraryInsertLengths(coOccurences, coOccurencesCounts);

	for (libID = 0; libID < CATEGORIES + 1; libID++)
		free(coOccurences[libID]);
	
	free(interestingReads);

	velvetLog("Done\n");
}

static void createTwinConnection(IDnum nodeID, IDnum node2ID,
				 Connection * connect)
{
	Connection *newConnection = allocateConnection();
	IDnum nodeIndex = nodeID + nodeCount(graph);

	// Fill in
	newConnection->distance = connect->distance;
	newConnection->variance = connect->variance;
	newConnection->direct_count = connect->direct_count;
	newConnection->paired_count = connect->paired_count;
	newConnection->destination = getNodeInGraph(graph, node2ID);

	// Batch to twin
	newConnection->twin = connect;
	connect->twin = newConnection;

	// Insert in scaffold
	newConnection->left = NULL;
	newConnection->right = scaffold[nodeIndex];
	if (scaffold[nodeIndex] != NULL)
		scaffold[nodeIndex]->left = newConnection;
	scaffold[nodeIndex] = newConnection;
}

Connection *createNewConnection(IDnum nodeID, IDnum node2ID,
				       IDnum direct_count,
				       IDnum paired_count,
				       Coordinate distance,
				       double variance)
{
	Node *destination = getNodeInGraph(graph, node2ID);
	IDnum nodeIndex = nodeID + nodeCount(graph);
	Connection *connect = allocateConnection();

	// Fill in 
	connect->destination = destination;
	connect->direct_count = direct_count;
	connect->paired_count = paired_count;
	connect->distance = (double) distance;
	connect->variance = variance;

	// Insert in scaffold
	connect->left = NULL;
	connect->right = scaffold[nodeIndex];
	if (scaffold[nodeIndex] != NULL)
		scaffold[nodeIndex]->left = connect;
	scaffold[nodeIndex] = connect;

	// Event. pair up to twin
	if (getUniqueness(destination))
		createTwinConnection(node2ID, nodeID, connect);
	else
		connect->twin = NULL;

	return connect;
}

void readjustConnection(Connection * connect, Coordinate distance,
			       double variance, IDnum direct_count,
			       IDnum paired_count)
{
	connect->direct_count += direct_count;
	connect->paired_count += paired_count;

	connect->distance =
	    (variance * connect->distance +
	     distance * connect->variance) / (variance +
					      connect->variance);
	connect->variance =
	    (variance *
	     connect->variance) / (variance + connect->variance);

	if (connect->twin != NULL) {
		connect->twin->distance = connect->distance;
		connect->twin->variance = connect->variance;
		connect->twin->direct_count = connect->direct_count;
		connect->twin->paired_count = connect->paired_count;
	}
}

//////////////////////////////////////
// Splay tree function for Connections
//////////////////////////////////////

/* This function can be called only if K2 has a left child */
/* Perform a rotate between a node (K2) and its left child */
/* Update heights, then return new root */

static Connection *connectionSingleRotateWithLeft(Connection * K2)
{
	Connection *K1;

	K1 = K2->left;
	K2->left = K1->right;
	K1->right = K2;

	return K1;		/* New root */
}

/* This function can be called only if K1 has a right child */
/* Perform a rotate between a node (K1) and its right child */
/* Update heights, then return new root */

static Connection *connectionSingleRotateWithRight(Connection * K1)
{
	Connection *K2;

	K2 = K1->right;
	K1->right = K2->left;
	K2->left = K1;

	return K2;		/* New root */
}

/* Top-down splay procedure, */
/* not requiring destination to be in tree */

static Connection *splayConnection(Connection * T, IDnum nodeID)
{
	Connection Header;
	Connection *LeftTreeMax, *RightTreeMin;

	if (T == NULL)
		return NULL;

	Header.left = Header.right = NULL;
	LeftTreeMax = RightTreeMin = &Header;

	while (nodeID != getNodeID(T->destination))
	{
		if (nodeID < getNodeID(T->destination))
		{
			if (T->left == NULL)
				break;
			if (nodeID  < getNodeID(T->left->destination))
				T = connectionSingleRotateWithLeft(T);
			if (T->left == NULL)
				break;
			/* Link right */
			RightTreeMin->left = T;
			RightTreeMin = T;
			T = T->left;
		}
		else
		{
			if (T->right == NULL)
				break;
			if (nodeID > getNodeID(T->right->destination))
				T = connectionSingleRotateWithRight(T);
			if (T->right == NULL)
				break;
			/* Link left */
			LeftTreeMax->right = T;
			LeftTreeMax = T;
			T = T->right;
		}
	} /* while nodeID != T->destination */

	/* Reassemble */
	LeftTreeMax->right = T->left;
	RightTreeMin->left = T->right;
	T->left = Header.right;
	T->right = Header.left;

	return T;
}

static Connection* findOrCreateConnection(IDnum nodeID,
					  IDnum node2ID)
{
	Connection **T;
	Connection *newConnection;
	IDnum nodeIndex;

	nodeIndex = nodeID + nodeCount(graph);
	T = scaffold + nodeIndex;

	if (*T == NULL)
	{
		newConnection = allocateConnection();

		newConnection->left = NULL;
		newConnection->right = NULL;
		*T = newConnection;
	}
	else
	{
		IDnum destID;

		*T = splayConnection(*T, node2ID);
		destID = getNodeID((*T)->destination);
		if (destID == node2ID)
			newConnection = *T;
		else
		{
			newConnection = allocateConnection();
			if (node2ID < destID)
			{
				newConnection->left = (*T)->left;
				newConnection->right = *T;
				(*T)->left = NULL;
			}
			else if (node2ID > destID)
			{
				newConnection->right = (*T)->right;
				newConnection->left = *T;
				(*T)->right = NULL;
			}
			*T = newConnection;
		}
	}

	return newConnection;
}

<<<<<<< HEAD
=======
static Connection* findConnection(IDnum nodeID,
				  IDnum node2ID)
{
	Connection **T;
	IDnum nodeIndex;

	nodeIndex = nodeID + nodeCount(graph);
	T = scaffold + nodeIndex;

	if (*T == NULL)
		return NULL;
	else
	{
		IDnum destID;

		*T = splayConnection(*T, node2ID);
		destID = getNodeID((*T)->destination);
		if (destID == node2ID)
			return *T;
	}
	return NULL;
}

>>>>>>> 8ef38b1d
RecycleBin *connectionStackMemory = NULL;

typedef struct ConnectionStack_st ConnectionStack;

struct ConnectionStack_st
{
	Connection *connection;
	ConnectionStack *next;
};

#ifdef OPENMP
static void initConnectionStackMemory(void)
{
	int n = omp_get_max_threads();

	#pragma omp critical
	{
		if (connectionStackMemory == NULL)
			connectionStackMemory = newRecycleBinArray(n, sizeof(ConnectionStack), BLOCK_SIZE);
	}
}
#endif

static ConnectionStack *allocateConnectionStack(void)
{
#ifdef OPENMP
#ifdef DEBUG
	if (connectionStackMemory == NULL)
	{
		velvetLog("The memory for connection stack seems uninitialised, "
			  "this is probably a bug, aborting.\n");
		abort();
	}
#endif
	return allocatePointer(getRecycleBinInArray(connectionStackMemory,
				omp_get_thread_num()));
#else
	if (connectionStackMemory == NULL)
		connectionStackMemory =
		    newRecycleBin(sizeof(ConnectionStack), BLOCK_SIZE);

	return allocatePointer(connectionStackMemory);
#endif
}

static void deallocateConnectionStack(ConnectionStack *stack)
{
#ifdef OPENMP
	deallocatePointer(getRecycleBinInArray(connectionStackMemory,
					       omp_get_thread_num()),
			  stack);
#else
	deallocatePointer(connectionStackMemory, stack);
#endif
}

static void destroyConnectionStackMemory(void)
{
#ifdef OPENMP
	destroyRecycleBinArray(connectionStackMemory);
#else
	destroyRecycleBin(connectionStackMemory);
#endif
	connectionStackMemory = NULL;
}

static void pushConnectionStack(ConnectionStack **stack, Connection *connection)
{
	ConnectionStack *newElement;

	newElement = allocateConnectionStack();
	newElement->connection = connection;
	newElement->next = *stack;
	*stack = newElement;
}

static Connection *popConnectionStack(ConnectionStack **stack)
{
	ConnectionStack *nextElement;
	Connection *connection;

	if (*stack == NULL)
		return NULL;

	nextElement = (*stack)->next;
	connection = (*stack)->connection;
	deallocateConnectionStack(*stack);
	*stack = nextElement;

	return connection;
}

static void splayToList(Connection **connection)
{
	ConnectionStack *stack = NULL;
	Connection *current;
	Connection *list = NULL;

	if (*connection == NULL)
		return;

	for (current = *connection; current != NULL; current = popConnectionStack(&stack))
	{
		Connection *right;
		Connection *left;

		right = current->right;
		if (right != NULL)
			pushConnectionStack(&stack, right);
		left = current->left;
		if (left != NULL)
			pushConnectionStack(&stack, left);
		if (list != NULL)
			list->left = current;
		current->right = list;
		list = current;
	}
	list->left = NULL;
	*connection = list;
}

static void fillNewConnectionInTree(Connection *connect,
				    Node *destination,
				    IDnum direct_count,
				    IDnum paired_count,
				    Coordinate distance,
				    double variance)
{
	connect->destination = destination;
	connect->direct_count = direct_count;
	connect->paired_count = paired_count;
	connect->distance = (double)distance;
	connect->variance = variance;
}

static void readjustConnectionInTree(Connection *connect,
				     IDnum direct_count,
				     IDnum paired_count,
				     Coordinate distance,
				     double variance)
{
	connect->direct_count += direct_count;
	connect->paired_count += paired_count;
	connect->distance = (variance * connect->distance + distance * connect->variance) /
			    (variance + connect->variance);
	connect->variance = (variance * connect->variance) / (variance + connect->variance);

	if (connect->twin != NULL)
	{
		connect->twin->direct_count = connect->direct_count;
		connect->twin->paired_count = connect->paired_count;
		connect->twin->distance = connect->distance;
		connect->twin->variance = connect->variance;
	}
}

static void createTwinConnectionInTree(IDnum nodeID,
				       IDnum node2ID,
				       Connection *connect)
{
	Connection *newConnection;

	newConnection = findOrCreateConnection(nodeID, node2ID);
	if (newConnection->destination == NULL)
	{
		fillNewConnectionInTree(newConnection,
					getNodeInGraph(graph, node2ID),
					connect->direct_count,
					connect->paired_count,
					(Coordinate)connect->distance,
					connect->variance);
		// Batch to twin
		newConnection->twin = connect;
		connect->twin = newConnection;
	}
	else
		readjustConnectionInTree(newConnection,
					 connect->direct_count,
					 connect->paired_count,
					 (Coordinate)connect->distance,
					 connect->variance);
}

static void createConnection(IDnum nodeID,
			     IDnum node2ID,
			     IDnum direct_count,
			     IDnum paired_count,
			     Coordinate distance,
			     double variance)
{
	Connection *connect;

#ifdef OPENMP
	lockTwoNodes(nodeID, node2ID);
#endif
	connect = findOrCreateConnection(nodeID, node2ID);
	if (connect->destination == NULL)
	{
		Node *destination = getNodeInGraph(graph, node2ID);
		fillNewConnectionInTree(connect,
					destination,
					direct_count,
					paired_count,
					distance,
					variance);

		if (getUniqueness(destination))
			createTwinConnectionInTree(node2ID, nodeID, connect);
		else
			connect->twin = NULL;
	}
	else
		readjustConnectionInTree(connect,
					 direct_count,
					 paired_count,
					 distance,
					 variance);

#ifdef OPENMP
	unLockTwoNodes(nodeID, node2ID);
#endif
}

static void projectFromSingleRead(Node * node,
				  ReadOccurence * readOccurence,
				  Coordinate position,
				  Coordinate offset, Coordinate length)
{
	Coordinate distance = 0;
	Node *target = getNodeInGraph(graph, -readOccurence->nodeID);
	double variance = 1;

	if (target == getTwinNode(node) || target == node)
		return;

	if (getUniqueness(target) && getNodeID(target) < getNodeID(node))
		return;

	if (position < 0) {
		variance += getNodeLength(node) * getNodeLength(node) / 16;
		// distance += 0;
	} else {
		// variance += 0;
		distance += position - getNodeLength(node) / 2;
	}

	if (readOccurence->position < 0) {
		variance +=
		    getNodeLength(target) * getNodeLength(target) / 16;
		//distance += 0;
	} else {
		// variance += 0;
		distance +=
		    -readOccurence->position + getNodeLength(target) / 2;
	}

	if (readOccurence->offset < 0 || offset < 0) { 
		variance += length * length / 16;
		//distance += 0;
	} else {
		// variance += 0;
		distance += readOccurence->offset - offset;
	}

	// Relative ordering
	if (offset > 0 && readOccurence->offset > 0) {
		if (offset < readOccurence->offset) {
			if (distance - getNodeLength(node)/2 - getNodeLength(target)/2 < -10)
				;
			else if (distance < getNodeLength(node)/2 + getNodeLength(target)/2)
				createConnection(getNodeID(node), getNodeID(target), 1, 0,
						 getNodeLength(node)/2 + getNodeLength(target)/2, variance);
			else
				createConnection(getNodeID(node), getNodeID(target), 1, 0,
						 distance, variance);
		} else if (offset > readOccurence->offset) {
			if (-distance - getNodeLength(node)/2 - getNodeLength(target)/2 < -10)
				;
			else if (-distance < getNodeLength(node)/2 + getNodeLength(target)/2)
				createConnection(-getNodeID(node), -getNodeID(target), 1,
						 0, getNodeLength(node)/2 + getNodeLength(target)/2 , variance);
			else 
				createConnection(-getNodeID(node), -getNodeID(target), 1,
						 0, -distance, variance);
		}
	} else if (offset > 0 && position > 0) {
		if (distance - offset > -getNodeLength(node)/2 && distance - offset + length > getNodeLength(node)/2)
			createConnection(getNodeID(node), getNodeID(target), 1, 0,
					 getNodeLength(node)/2 + getNodeLength(target)/2, variance);
		else if (distance - offset < -getNodeLength(node)/2 && distance - offset + length < getNodeLength(node)/2)
			createConnection(-getNodeID(node), -getNodeID(target), 1, 0,
					 getNodeLength(node)/2 + getNodeLength(target)/2, variance);
		else {
			createConnection(getNodeID(node), getNodeID(target), 1, 0,
					 getNodeLength(node)/2 + getNodeLength(target)/2, variance);
			createConnection(-getNodeID(node), -getNodeID(target), 1, 0,
					 getNodeLength(node)/2 + getNodeLength(target)/2, variance);
		}
	} else if (readOccurence->offset > 0 && readOccurence->position > 0) {
		if (-distance - readOccurence->offset > -getNodeLength(target)/2 && -distance - readOccurence->offset + length > getNodeLength(target)/2)
			createConnection(-getNodeID(node), -getNodeID(target), 1, 0,
					 getNodeLength(node)/2 + getNodeLength(target)/2, variance);
		if (-distance - readOccurence->offset < -getNodeLength(target)/2 && -distance - readOccurence->offset + length < getNodeLength(target)/2)
			createConnection(getNodeID(node), getNodeID(target), 1, 0,
					 getNodeLength(node)/2 + getNodeLength(target)/2, variance);
		else {
			createConnection(getNodeID(node), getNodeID(target), 1, 0,
					 getNodeLength(node)/2 + getNodeLength(target)/2, variance);
			createConnection(-getNodeID(node), -getNodeID(target), 1, 0,
					 getNodeLength(node)/2 + getNodeLength(target)/2, variance);
		}
	} else {
		createConnection(getNodeID(node), getNodeID(target), 1, 0,
				 getNodeLength(node)/2 + getNodeLength(target)/2, variance);
		createConnection(-getNodeID(node), -getNodeID(target), 1, 0,
				 getNodeLength(node)/2 + getNodeLength(target)/2, variance);
	}
}

static void projectFromReadPair(Node * node, ReadOccurence * readOccurence,
				Coordinate position, Coordinate offset,
				Coordinate insertLength,
				double insertVariance,
				boolean doMatePairs)
{
	Coordinate distance = insertLength;
	Coordinate variance = insertVariance;
	Node *target = getNodeInGraph(graph, readOccurence->nodeID);
	IDnum nodeID;
	IDnum node2ID;

	if (target == getTwinNode(node) || target == node)
		return;

	nodeID  = getNodeID(node);
	node2ID = getNodeID(target);

	if (getUniqueness(target) && node2ID < nodeID)
		return;

	// Check if a conflicting PE connection already exists
	if (doMatePairs) {
		Connection *reverseConnect;

#ifdef OPENMP
		lockTwoNodes(nodeID, node2ID);
#endif
		reverseConnect = findConnection(-nodeID, -node2ID);
#ifdef OPENMP
		unLockTwoNodes(nodeID, node2ID);
#endif

		if (reverseConnect != NULL &&
		    reverseConnect->paired_count +
		    reverseConnect->direct_count >= UNRELIABLE_CONNECTION_CUTOFF)
			return;
	}

	if (position < 0) {
		variance += getNodeLength(node) * getNodeLength(node) / 16;
		// distance += 0;
	} else {
		// variance += 0;
		distance += position - offset - getNodeLength(node) / 2;
	}

	if (readOccurence->position < 0) {
		variance +=
		    getNodeLength(target) * getNodeLength(target) / 16;
		//distance += 0;
	} else {
		// variance += 0;
		distance +=
		    readOccurence->position - readOccurence->offset -
		    getNodeLength(target) / 2;
	}

	if (distance - getNodeLength(node)/2 - getNodeLength(target)/2 < -6 * sqrt(insertVariance))
		return;
	else if (distance < getNodeLength(node)/2 + getNodeLength(target)/2)
		distance = getNodeLength(node)/2 + getNodeLength(target)/2;

	createConnection(nodeID, node2ID, 0, 1,
			 distance, variance);
}

static void projectFromShortRead(Node * node,
				 ShortReadMarker * shortMarker,
				 IDnum * readPairs, Category * cats,
				 ReadOccurence ** readNodes,
				 IDnum * readNodeCounts,
				 IDnum * lengths,
				 boolean doMatePairs)
{
	IDnum index;
	IDnum readIndex = getShortReadMarkerID(shortMarker);
	ReadOccurence *readArray;
	IDnum readPairIndex;
	Category cat;
	Coordinate position = getShortReadMarkerPosition(shortMarker);
	Coordinate offset = getShortReadMarkerOffset(shortMarker);
	Coordinate length = lengths[getShortReadMarkerID(shortMarker) - 1];
	Coordinate insertLength;
	double insertVariance;

	// Going through single-read information
	if (!doMatePairs && readNodeCounts[readIndex] > 1) {
		readArray = readNodes[readIndex];
		for (index = 0; index < readNodeCounts[readIndex]; index++)
			projectFromSingleRead(node, &readArray[index],
					      position, offset, length);
	}
	// Going through paired read information
	if (readPairs == NULL)
		return;

	readPairIndex = readPairs[readIndex - 1] + 1;

	if (readPairIndex == 0)
		return;

	cat = cats[readIndex - 1];
	insertLength = getInsertLength(graph, cat);
	insertVariance = getInsertLength_var(graph, cat);

	if (insertLength < 1000 && !doMatePairs) {
		readArray = readNodes[readPairIndex];
		for (index = 0; index < readNodeCounts[readPairIndex]; index++)
			projectFromReadPair(node, &readArray[index], position,
					offset, insertLength, insertVariance, false);
	}
	else if (insertLength >= 1000 && doMatePairs) {
		readArray = readNodes[readPairIndex];
		for (index = 0; index < readNodeCounts[readPairIndex]; index++)
			projectFromReadPair(node, &readArray[index], position,
					offset, insertLength, insertVariance, true);
	}

}

static void projectFromLongRead(Node * node, PassageMarkerI marker,
				IDnum * readPairs, Category * cats,
				ReadOccurence ** readNodes,
				IDnum * readNodeCounts,
				IDnum * lengths)
{
	IDnum index;
	IDnum readIndex = getPassageMarkerSequenceID(marker);
	ReadOccurence *readArray;
	IDnum readPairIndex;
	Category cat;
	Coordinate position = getStartOffset(marker);
	Coordinate offset = getPassageMarkerStart(marker);
	Coordinate length =
	    lengths[getPassageMarkerSequenceID(marker) - 1];
	Coordinate insertLength;
	double insertVariance;

	// Going through single-read information
	if (readNodeCounts[readIndex] > 1 && position > 0) {
		readArray = readNodes[readIndex];
		for (index = 0; index < readNodeCounts[readIndex]; index++)
			projectFromSingleRead(node, &readArray[index],
					      position, offset, length);
	}
	// Going through paired read information
	if (readPairs == NULL)
		return;

	readPairIndex = readPairs[readIndex - 1] + 1;

	if (readPairIndex == 0)
		return;

	cat = cats[readIndex - 1];
	insertLength = getInsertLength(graph, cat);
	insertVariance = getInsertLength_var(graph, cat);

	readArray = readNodes[readPairIndex];
	for (index = 0; index < readNodeCounts[readPairIndex]; index++)
		projectFromReadPair(node, &readArray[index], position,
				    offset, insertLength, insertVariance, false);

}

static void projectFromNode(IDnum nodeID,
			    ReadOccurence ** readNodes,
			    IDnum * readNodeCounts,
			    IDnum * readPairs, Category * cats,
			    boolean * dubious, IDnum * lengths,
			    boolean doMatePairs)
{
	IDnum index;
	ShortReadMarker *nodeArray, *shortMarker;
	PassageMarkerI marker;
	Node *node;
	IDnum nodeReadCount;

	node = getNodeInGraph(graph, nodeID);

	if (node == NULL || !getUniqueness(node))
		return;

	nodeArray = getNodeReads(node, graph);
	nodeReadCount = getNodeReadCount(node, graph);
	for (index = 0; index < nodeReadCount; index++) {
		shortMarker = getShortReadMarkerAtIndex(nodeArray, index);
		if (dubious[getShortReadMarkerID(shortMarker) - 1])
			continue;
		projectFromShortRead(node, shortMarker, readPairs, cats,
				     readNodes, readNodeCounts, lengths,
				     doMatePairs);
	}

	if (!doMatePairs)
		for (marker = getMarker(node); marker != NULL_IDX;
				marker = getNextInNode(marker)) {
			if (getPassageMarkerSequenceID(marker) > 0)
				projectFromLongRead(node, marker, readPairs, cats,
						readNodes, readNodeCounts,
						lengths);
		}
}

static Connection **computeNodeToNodeMappings(ReadOccurence ** readNodes,
					      IDnum * readNodeCounts,
					      IDnum * readPairs,
					      Category * cats,
					      boolean * dubious,
					      IDnum * lengths)
{
	IDnum nodeID;
	IDnum nodes = nodeCount(graph);
	struct timeval start, end, diff;

	scaffold = callocOrExit(2 * nodes + 1, Connection *);

	velvetLog("Computing direct node to node mappings\n");

	gettimeofday(&start, NULL);
#ifdef OPENMP
	createNodeLocks(graph);
<<<<<<< HEAD

	int threads = omp_get_max_threads();
	if (threads > 32)
		threads = 32;

	#pragma omp parallel for num_threads(threads)
=======
	#pragma omp parallel for
>>>>>>> 8ef38b1d
#endif 
	for (nodeID = -nodes; nodeID <= nodes; nodeID++)
	{
		if (nodeID % 10000 == 0)
			velvetLog("Scaffolding node %li\n", (long) nodeID);

		projectFromNode(nodeID, readNodes, readNodeCounts,
				readPairs, cats, dubious, lengths, false);
	}
<<<<<<< HEAD
=======
	/* SF TODO We should only do this if there is any MP lib */
#ifdef OPENMP
	#pragma omp parallel for
#endif 
	for (nodeID = -nodes; nodeID <= nodes; nodeID++)
	{
		if (nodeID % 10000 == 0)
			velvetLog("Scaffolding node (MP) %li\n", (long) nodeID);

		projectFromNode(nodeID, readNodes, readNodeCounts,
				readPairs, cats, dubious, lengths, true);
	}
>>>>>>> 8ef38b1d
#ifdef OPENMP
	initConnectionStackMemory();
	#pragma omp parallel for
#endif
	for (nodeID = 2 * nodes; nodeID >= 0; nodeID--)
		splayToList(scaffold + nodeID);

	destroyConnectionStackMemory();

#ifdef OPENMP
	free(nodeLocks);
	nodeLocks = NULL;
#endif
	gettimeofday(&end, NULL);
	timersub(&end, &start, &diff);
	velvetLog(" === Nodes Scaffolded in %ld.%06ld s\n", diff.tv_sec, diff.tv_usec);

	return scaffold;
}

static IDnum **countShortReads(Graph * graph, ReadSet * reads)
{
	IDnum **counts = callocOrExit(CATEGORIES + 1, IDnum *);
	Category cat;
	IDnum nodeIndex;
	IDnum nodes = nodeCount(graph);
	Node *node;
	ShortReadMarker *array, *marker;
	IDnum readCount, readIndex, readID;

	// Allocate memory where needed
	for (cat = 0; cat <= CATEGORIES; cat++)
		if (getInsertLength(graph, cat) > 0)
			counts[cat] =
			    callocOrExit(2 * nodeCount(graph) + 1,
				   IDnum);

	// Start fillin'
	for (nodeIndex = 0; nodeIndex < 2 * nodes + 1; nodeIndex++) {
		node = getNodeInGraph(graph, nodeIndex - nodes);

		if (node == NULL || !getUniqueness(node))
			continue;

		array = getNodeReads(node, graph);
		readCount = getNodeReadCount(node, graph);
		for (readIndex = 0; readIndex < readCount; readIndex++) {
			marker =
			    getShortReadMarkerAtIndex(array, readIndex);
			readID = getShortReadMarkerID(marker);
			cat = reads->categories[readID - 1];
			if (cat % 2 == 1 && counts[cat / 2] != NULL)
				counts[cat / 2][nodeIndex]++;
		}
	}

	return counts;
}

static void removeUnreliableConnections(ReadSet * reads)
{
	IDnum maxNodeIndex = nodeCount(graph) * 2 + 1;
	IDnum index;
	Connection *connect, *next;
	Category cat;
	IDnum **counts = countShortReads(graph, reads);
	IDnum nodes = nodeCount(graph);

	for (index = 0; index < maxNodeIndex; index++) {
		for (connect = scaffold[index]; connect != NULL;
		     connect = next) {
			next = connect->right;
			if (!testConnection
			    (index - nodes, connect, counts))
				destroyConnection(connect, index - nodes);
		}
	}

	// Free memory
	for (cat = 0; cat <= CATEGORIES; cat++)
		if (counts[cat])
			free(counts[cat]);
	free(counts);
}

void buildScaffold(Graph * argGraph, ReadSet * reads, boolean * dubious) {
	IDnum *readPairs;
	Category *cats;
	IDnum *readNodeCounts;
	ReadOccurence **readNodes;
	ReadOccurence *readNodesArray = NULL;
	IDnum *lengths = getSequenceLengths(reads, getWordLength(argGraph));
	Coordinate totalCount = 0;

	graph = argGraph;
	readPairs = reads->mateReads;
	cats = reads->categories;

	// Prepare primary scaffold
	readNodeCounts = computeReadToNodeCounts(&totalCount);
	readNodes = computeReadToNodeMappings(readNodeCounts, reads, totalCount, &readNodesArray);

	estimateMissingInsertLengths(readNodes, readNodeCounts, readPairs, cats);

	scaffold = computeNodeToNodeMappings(readNodes, readNodeCounts,
				      readPairs, cats, dubious, lengths);
	removeUnreliableConnections(reads);

	free(readNodesArray);
	free(readNodes);
	free(readNodeCounts);
	free(lengths);
}

void setUnreliableConnectionCutoff(int val)
{
	UNRELIABLE_CONNECTION_CUTOFF = (IDnum) val;
}

void cleanScaffoldMemory() {
	Category libID;

	for (libID = 0; libID < CATEGORIES + 1; libID++)
		if (estimated[libID])
			setInsertLengths(graph, libID, -1, -1);

	destroyRecycleBin(connectionMemory);
	free(scaffold);
	connectionMemory = NULL;
}

void setPairedExpFraction(double x) {
	paired_exp_fraction = x;
}<|MERGE_RESOLUTION|>--- conflicted
+++ resolved
@@ -363,19 +363,11 @@
 			total++;
 		}
 	}
-<<<<<<< HEAD
 
 	for (nodeIndex = 0; nodeIndex < maxNodeIndex; nodeIndex++) {
 		Node *node;
 		PassageMarkerI marker;
 
-=======
-
-	for (nodeIndex = 0; nodeIndex < maxNodeIndex; nodeIndex++) {
-		Node *node;
-		PassageMarkerI marker;
-
->>>>>>> 8ef38b1d
 		node = getNodeInGraph(graph, nodeIndex - nodeCount(graph));
 		if (node == NULL)
 			continue;
@@ -971,8 +963,6 @@
 	return newConnection;
 }
 
-<<<<<<< HEAD
-=======
 static Connection* findConnection(IDnum nodeID,
 				  IDnum node2ID)
 {
@@ -996,7 +986,6 @@
 	return NULL;
 }
 
->>>>>>> 8ef38b1d
 RecycleBin *connectionStackMemory = NULL;
 
 typedef struct ConnectionStack_st ConnectionStack;
@@ -1539,16 +1528,12 @@
 	gettimeofday(&start, NULL);
 #ifdef OPENMP
 	createNodeLocks(graph);
-<<<<<<< HEAD
 
 	int threads = omp_get_max_threads();
 	if (threads > 32)
 		threads = 32;
 
 	#pragma omp parallel for num_threads(threads)
-=======
-	#pragma omp parallel for
->>>>>>> 8ef38b1d
 #endif 
 	for (nodeID = -nodes; nodeID <= nodes; nodeID++)
 	{
@@ -1558,8 +1543,6 @@
 		projectFromNode(nodeID, readNodes, readNodeCounts,
 				readPairs, cats, dubious, lengths, false);
 	}
-<<<<<<< HEAD
-=======
 	/* SF TODO We should only do this if there is any MP lib */
 #ifdef OPENMP
 	#pragma omp parallel for
@@ -1572,7 +1555,6 @@
 		projectFromNode(nodeID, readNodes, readNodeCounts,
 				readPairs, cats, dubious, lengths, true);
 	}
->>>>>>> 8ef38b1d
 #ifdef OPENMP
 	initConnectionStackMemory();
 	#pragma omp parallel for
