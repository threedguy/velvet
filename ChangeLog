--- conflicted
+++ resolved
@@ -410,12 +410,9 @@
 - Ubuntu patch to Makefile
 
 V 1.1.08
-<<<<<<< HEAD
 - Negative marker bug in TourBus
 - Better reading of SAM/BAM files
-=======
 - Added conserveLong option
 
 V 1.2.01
-- David Soper's create_binary option
->>>>>>> b98781b7
+- David Soper's create_binary option